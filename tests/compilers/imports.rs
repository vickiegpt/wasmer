//! Testing the imports with different provided functions.
//! This tests checks that the provided functions (both native and
//! dynamic ones) work properly.

use crate::utils::get_store;
use anyhow::Result;
use std::convert::Infallible;
use std::sync::{
    atomic::{AtomicUsize, Ordering::SeqCst},
    Arc,
};
use wasmer::*;

fn get_module(store: &Store) -> Result<Module> {
    let wat = r#"
        (import "host" "0" (func))
        (import "host" "1" (func (param i32) (result i32)))
        (import "host" "2" (func (param i32) (param i64)))
        (import "host" "3" (func (param i32 i64 i32 f32 f64)))

        (func $foo
            call 0
            i32.const 0
            call 1
            i32.const 1
            i32.add
            i64.const 3
            call 2

            i32.const 100
            i64.const 200
            i32.const 300
            f32.const 400
            f64.const 500
            call 3
        )
        (start $foo)
    "#;

    let module = Module::new(&store, &wat)?;
    Ok(module)
}

#[test]
fn dynamic_function() -> Result<()> {
    let store = get_store(false);
    let module = get_module(&store)?;
    static HITS: AtomicUsize = AtomicUsize::new(0);
    Instance::new(
        &module,
        &imports! {
            "host" => {
                "0" => Function::new(&store, &FunctionType::new(vec![], vec![]), |_values| {
                    assert_eq!(HITS.fetch_add(1, SeqCst), 0);
                    Ok(vec![])
                }),
                "1" => Function::new(&store, &FunctionType::new(vec![ValType::I32], vec![ValType::I32]), |values| {
                    assert_eq!(values[0], Value::I32(0));
                    assert_eq!(HITS.fetch_add(1, SeqCst), 1);
                    Ok(vec![Value::I32(1)])
                }),
                "2" => Function::new(&store, &FunctionType::new(vec![ValType::I32, ValType::I64], vec![]), |values| {
                    assert_eq!(values[0], Value::I32(2));
                    assert_eq!(values[1], Value::I64(3));
                    assert_eq!(HITS.fetch_add(1, SeqCst), 2);
                    Ok(vec![])
                }),
                "3" => Function::new(&store, &FunctionType::new(vec![ValType::I32, ValType::I64, ValType::I32, ValType::F32, ValType::F64], vec![]), |values| {
                    assert_eq!(values[0], Value::I32(100));
                    assert_eq!(values[1], Value::I64(200));
                    assert_eq!(values[2], Value::I32(300));
                    assert_eq!(values[3], Value::F32(400.0));
                    assert_eq!(values[4], Value::F64(500.0));
                    assert_eq!(HITS.fetch_add(1, SeqCst), 3);
                    Ok(vec![])
                }),
            },
        },
    )?;
    assert_eq!(HITS.load(SeqCst), 4);
    Ok(())
}

#[test]
fn dynamic_function_with_env() -> Result<()> {
    let store = get_store(false);
    let module = get_module(&store)?;

    #[derive(WasmerEnv, Clone)]
    struct Env(Arc<AtomicUsize>);

    impl std::ops::Deref for Env {
        type Target = Arc<AtomicUsize>;
        fn deref(&self) -> &Self::Target {
            &self.0
        }
    }

    let env: Env = Env(Arc::new(AtomicUsize::new(0)));
    Instance::new(
        &module,
        &imports! {
            "host" => {
                "0" => Function::new_with_env(&store, &FunctionType::new(vec![], vec![]), env.clone(), |env, _values| {
                    assert_eq!(env.fetch_add(1, SeqCst), 0);
                    Ok(vec![])
                }),
                "1" => Function::new_with_env(&store, &FunctionType::new(vec![ValType::I32], vec![ValType::I32]), env.clone(), |env, values| {
                    assert_eq!(values[0], Value::I32(0));
                    assert_eq!(env.fetch_add(1, SeqCst), 1);
                    Ok(vec![Value::I32(1)])
                }),
                "2" => Function::new_with_env(&store, &FunctionType::new(vec![ValType::I32, ValType::I64], vec![]), env.clone(), |env, values| {
                    assert_eq!(values[0], Value::I32(2));
                    assert_eq!(values[1], Value::I64(3));
                    assert_eq!(env.fetch_add(1, SeqCst), 2);
                    Ok(vec![])
                }),
                "3" => Function::new_with_env(&store, &FunctionType::new(vec![ValType::I32, ValType::I64, ValType::I32, ValType::F32, ValType::F64], vec![]), env.clone(), |env, values| {
                    assert_eq!(values[0], Value::I32(100));
                    assert_eq!(values[1], Value::I64(200));
                    assert_eq!(values[2], Value::I32(300));
                    assert_eq!(values[3], Value::F32(400.0));
                    assert_eq!(values[4], Value::F64(500.0));
                    assert_eq!(env.fetch_add(1, SeqCst), 3);
                    Ok(vec![])
                }),
            },
        },
    )?;
    assert_eq!(env.load(SeqCst), 4);
    Ok(())
}

#[test]
fn static_function() -> Result<()> {
    let store = get_store(false);
    let module = get_module(&store)?;

    static HITS: AtomicUsize = AtomicUsize::new(0);
    Instance::new(
        &module,
        &imports! {
            "host" => {
                "0" => Function::new_native(&store, || {
                    assert_eq!(HITS.fetch_add(1, SeqCst), 0);
                }),
                "1" => Function::new_native(&store, |x: i32| -> i32 {
                    assert_eq!(x, 0);
                    assert_eq!(HITS.fetch_add(1, SeqCst), 1);
                    1
                }),
                "2" => Function::new_native(&store, |x: i32, y: i64| {
                    assert_eq!(x, 2);
                    assert_eq!(y, 3);
                    assert_eq!(HITS.fetch_add(1, SeqCst), 2);
                }),
                "3" => Function::new_native(&store, |a: i32, b: i64, c: i32, d: f32, e: f64| {
                    assert_eq!(a, 100);
                    assert_eq!(b, 200);
                    assert_eq!(c, 300);
                    assert_eq!(d, 400.0);
                    assert_eq!(e, 500.0);
                    assert_eq!(HITS.fetch_add(1, SeqCst), 3);
                }),
            },
        },
    )?;
    assert_eq!(HITS.load(SeqCst), 4);
    Ok(())
}

#[test]
fn static_function_with_results() -> Result<()> {
    let store = get_store(false);
    let module = get_module(&store)?;

    static HITS: AtomicUsize = AtomicUsize::new(0);
    Instance::new(
        &module,
        &imports! {
            "host" => {
                "0" => Function::new_native(&store, || {
                    assert_eq!(HITS.fetch_add(1, SeqCst), 0);
                }),
                "1" => Function::new_native(&store, |x: i32| -> Result<i32, Infallible> {
                    assert_eq!(x, 0);
                    assert_eq!(HITS.fetch_add(1, SeqCst), 1);
                    Ok(1)
                }),
                "2" => Function::new_native(&store, |x: i32, y: i64| {
                    assert_eq!(x, 2);
                    assert_eq!(y, 3);
                    assert_eq!(HITS.fetch_add(1, SeqCst), 2);
                }),
                "3" => Function::new_native(&store, |a: i32, b: i64, c: i32, d: f32, e: f64| {
                    assert_eq!(a, 100);
                    assert_eq!(b, 200);
                    assert_eq!(c, 300);
                    assert_eq!(d, 400.0);
                    assert_eq!(e, 500.0);
                    assert_eq!(HITS.fetch_add(1, SeqCst), 3);
                }),
            },
        },
    )?;
    assert_eq!(HITS.load(SeqCst), 4);
    Ok(())
}

#[test]
fn static_function_with_env() -> Result<()> {
    let store = get_store(false);
    let module = get_module(&store)?;

    #[derive(WasmerEnv, Clone)]
    struct Env(Arc<AtomicUsize>);

    impl std::ops::Deref for Env {
        type Target = Arc<AtomicUsize>;
        fn deref(&self) -> &Self::Target {
            &self.0
        }
    }

    let env: Env = Env(Arc::new(AtomicUsize::new(0)));
    Instance::new(
        &module,
        &imports! {
            "host" => {
<<<<<<< HEAD
                "0" => Function::new_native_with_env(&store, env.clone(), |env: &mut Env| {
                    assert_eq!(env.fetch_add(1, SeqCst), 0);
                }),
                "1" => Function::new_native_with_env(&store, env.clone(), |env: &mut Env, x: i32| -> i32 {
=======
                "0" => Function::new_native_with_env(&store, env.clone(), |env: &Arc<AtomicUsize>| {
                    assert_eq!(env.fetch_add(1, SeqCst), 0);
                }),
                "1" => Function::new_native_with_env(&store, env.clone(), |env: &Arc<AtomicUsize>, x: i32| -> i32 {
>>>>>>> 3c788dd1
                    assert_eq!(x, 0);
                    assert_eq!(env.fetch_add(1, SeqCst), 1);
                    1
                }),
<<<<<<< HEAD
                "2" => Function::new_native_with_env(&store, env.clone(), |env: &mut Env, x: i32, y: i64| {
=======
                "2" => Function::new_native_with_env(&store, env.clone(), |env: &Arc<AtomicUsize>, x: i32, y: i64| {
>>>>>>> 3c788dd1
                    assert_eq!(x, 2);
                    assert_eq!(y, 3);
                    assert_eq!(env.fetch_add(1, SeqCst), 2);
                }),
<<<<<<< HEAD
                "3" => Function::new_native_with_env(&store, env.clone(), |env: &mut Env, a: i32, b: i64, c: i32, d: f32, e: f64| {
=======
                "3" => Function::new_native_with_env(&store, env.clone(), |env: &Arc<AtomicUsize>, a: i32, b: i64, c: i32, d: f32, e: f64| {
>>>>>>> 3c788dd1
                    assert_eq!(a, 100);
                    assert_eq!(b, 200);
                    assert_eq!(c, 300);
                    assert_eq!(d, 400.0);
                    assert_eq!(e, 500.0);
                    assert_eq!(env.fetch_add(1, SeqCst), 3);
                }),
            },
        },
    )?;
    assert_eq!(env.load(SeqCst), 4);
    Ok(())
}

#[test]
fn static_function_that_fails() -> Result<()> {
    let store = get_store(false);
    let wat = r#"
        (import "host" "0" (func))

        (func $foo
            call 0
        )
        (start $foo)
    "#;

    let module = Module::new(&store, &wat)?;

    let result = Instance::new(
        &module,
        &imports! {
            "host" => {
                "0" => Function::new_native(&store, || -> Result<Infallible, RuntimeError> {
                    Err(RuntimeError::new("oops"))
                }),
            },
        },
    );

    assert!(result.is_err());

    match result {
        Err(InstantiationError::Start(runtime_error)) => {
            assert_eq!(runtime_error.message(), "oops")
        }
        _ => assert!(false),
    }

    Ok(())
}<|MERGE_RESOLUTION|>--- conflicted
+++ resolved
@@ -228,35 +228,20 @@
         &module,
         &imports! {
             "host" => {
-<<<<<<< HEAD
-                "0" => Function::new_native_with_env(&store, env.clone(), |env: &mut Env| {
+                "0" => Function::new_native_with_env(&store, env.clone(), |env: &Env| {
                     assert_eq!(env.fetch_add(1, SeqCst), 0);
                 }),
-                "1" => Function::new_native_with_env(&store, env.clone(), |env: &mut Env, x: i32| -> i32 {
-=======
-                "0" => Function::new_native_with_env(&store, env.clone(), |env: &Arc<AtomicUsize>| {
-                    assert_eq!(env.fetch_add(1, SeqCst), 0);
-                }),
-                "1" => Function::new_native_with_env(&store, env.clone(), |env: &Arc<AtomicUsize>, x: i32| -> i32 {
->>>>>>> 3c788dd1
+                "1" => Function::new_native_with_env(&store, env.clone(), |env: &Env, x: i32| -> i32 {
                     assert_eq!(x, 0);
                     assert_eq!(env.fetch_add(1, SeqCst), 1);
                     1
                 }),
-<<<<<<< HEAD
-                "2" => Function::new_native_with_env(&store, env.clone(), |env: &mut Env, x: i32, y: i64| {
-=======
-                "2" => Function::new_native_with_env(&store, env.clone(), |env: &Arc<AtomicUsize>, x: i32, y: i64| {
->>>>>>> 3c788dd1
+                "2" => Function::new_native_with_env(&store, env.clone(), |env: &Env, x: i32, y: i64| {
                     assert_eq!(x, 2);
                     assert_eq!(y, 3);
                     assert_eq!(env.fetch_add(1, SeqCst), 2);
                 }),
-<<<<<<< HEAD
-                "3" => Function::new_native_with_env(&store, env.clone(), |env: &mut Env, a: i32, b: i64, c: i32, d: f32, e: f64| {
-=======
-                "3" => Function::new_native_with_env(&store, env.clone(), |env: &Arc<AtomicUsize>, a: i32, b: i64, c: i32, d: f32, e: f64| {
->>>>>>> 3c788dd1
+                "3" => Function::new_native_with_env(&store, env.clone(), |env: &Env, a: i32, b: i64, c: i32, d: f32, e: f64| {
                     assert_eq!(a, 100);
                     assert_eq!(b, 200);
                     assert_eq!(c, 300);

--- conflicted
+++ resolved
@@ -680,16 +680,6 @@
         "wasix_64v1" => exports_wasix_64v1,
     };
 
-<<<<<<< HEAD
-    for import in module.imports() {
-        tracing::trace!("import {}.{}", import.module(), import.name());
-    }
-    for export in module.exports() {
-        tracing::trace!("export {}", export.name());
-    }
-
-=======
->>>>>>> fd135740
     // TODO: clean this up!
     cfg_if::cfg_if! {
         if #[cfg(feature = "sys")] {

--- conflicted
+++ resolved
@@ -115,7 +115,7 @@
         if dist.webc.scheme() == "file" {
             match crate::runtime::resolver::utils::file_path_from_url(&dist.webc) {
                 Ok(path) => {
-                    let bytes = tokio::task::spawn_blocking({
+                    let bytes = crate::spawn_blocking({
                         let path = path.clone();
                         move || std::fs::read(&path)
                     })
@@ -251,7 +251,7 @@
 
         // The sad path - looks like we don't have a filesystem cache so we'll
         // need to keep the whole thing in memory.
-        let container = Container::from_bytes(bytes)?;
+        let container = crate::spawn_blocking(move || Container::from_bytes(bytes)).await??;
         // We still want to cache it in memory, of course
         self.in_memory.save(&container, summary.dist.webc_sha256);
         Ok(container)
@@ -277,17 +277,11 @@
     async fn lookup(&self, hash: &WebcHash) -> Result<Option<Container>, Error> {
         let path = self.path(hash);
 
-<<<<<<< HEAD
-        #[cfg(target_arch = "wasm32")]
-        let container = Container::from_disk(&path);
-        #[cfg(not(target_arch = "wasm32"))]
-        let container = {
+        let container = crate::spawn_blocking({
             let path = path.clone();
-            tokio::task::spawn_blocking(move || Container::from_disk(&path)).await?
-        };
-=======
-        let container = crate::block_in_place(|| Container::from_disk(&path));
->>>>>>> 7084280d
+            move || Container::from_disk(&path)
+        })
+        .await?;
         match container {
             Ok(c) => Ok(Some(c)),
             Err(ContainerError::Open { error, .. })
@@ -308,7 +302,7 @@
         let path = self.path(&dist.webc_sha256);
         let dist = dist.clone();
 
-        tokio::task::spawn_blocking(move || {
+        crate::spawn_blocking(move || {
             let parent = path.parent().expect("Always within cache_dir");
 
             std::fs::create_dir_all(parent)

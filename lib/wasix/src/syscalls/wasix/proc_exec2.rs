use wasmer::FromToNativeWasmType;

use super::*;
use crate::{
    os::task::{OwnedTaskStatus, TaskStatus},
    syscalls::*,
};

/// Replaces the current process with a new process
///
/// ## Parameters
///
/// * `name` - Name of the process to be spawned
/// * `args` - List of the arguments to pass the process
///   (entries are separated by line feeds)
/// * `envs` - List of the environment variables to pass process
///
/// ## Return
///
/// Returns a bus process id that can be used to invoke calls
#[instrument(level = "trace", skip_all, fields(name = field::Empty, %args_len), ret)]
pub fn proc_exec2<M: MemorySize>(
    mut ctx: FunctionEnvMut<'_, WasiEnv>,
    name: WasmPtr<u8, M>,
    name_len: M::Offset,
    args: WasmPtr<u8, M>,
    args_len: M::Offset,
    envs: WasmPtr<u8, M>,
    envs_len: M::Offset,
) -> Result<(), WasiError> {
    WasiEnv::process_signals_and_exit(&mut ctx)?;

    // If we were just restored the stack then we were woken after a deep sleep
    if let Some(exit_code) = unsafe { handle_rewind::<M, i32>(&mut ctx) } {
        // We should never get here as the process will be termined
        // in the `WasiEnv::process_signals_and_exit()` call
        let exit_code = ExitCode::from_native(exit_code);
        ctx.data().process.terminate(exit_code);
        return Err(WasiError::Exit(exit_code));
    }

    let memory = unsafe { ctx.data().memory_view(&ctx) };
    let mut name = name.read_utf8_string(&memory, name_len).map_err(|err| {
        warn!("failed to execve as the name could not be read - {}", err);
        WasiError::Exit(Errno::Inval.into())
    })?;
    Span::current().record("name", name.as_str());
    let args = args.read_utf8_string(&memory, args_len).map_err(|err| {
        warn!("failed to execve as the args could not be read - {}", err);
        WasiError::Exit(Errno::Inval.into())
    })?;
    let args: Vec<_> = args
        .split(&['\n', '\r'])
        .map(|a| a.to_string())
        .filter(|a| !a.is_empty())
        .collect();

    let envs = if !envs.is_null() {
        let envs = envs.read_utf8_string(&memory, envs_len).map_err(|err| {
            warn!("failed to execve as the envs could not be read - {}", err);
            WasiError::Exit(Errno::Inval.into())
        })?;

        let envs = envs
            .split(&['\n', '\r'])
            .map(|a| a.to_string())
            .filter(|a| !a.is_empty());

        let mut vec = vec![];
        for env in envs {
            let (key, value) = env.split_once('=').unwrap();

            vec.push((key.to_string(), value.to_string()));
        }

        Some(vec)
    } else {
        None
    };

    // Convert relative paths into absolute paths
    if name.starts_with("./") {
        name = ctx.data().state.fs.relative_path_to_absolute(name);
    }
    trace!(name);

    // Convert the preopen directories
    let preopen = ctx.data().state.preopen.clone();

    // Get the current working directory
    let (_, cur_dir) = {
        let (memory, state, inodes) =
            unsafe { ctx.data().get_memory_and_wasi_state_and_inodes(&ctx, 0) };
        match state.fs.get_current_dir(inodes, crate::VIRTUAL_ROOT_FD) {
            Ok(a) => a,
            Err(err) => {
                warn!("failed to create subprocess for fork - {}", err);
                return Err(WasiError::Exit(err.into()));
            }
        }
    };

<<<<<<< HEAD
=======
    __asyncify_light(ctx.data(), None, async {
        ctx.data().state.fs.close_cloexec_fds().await;
        Ok(())
    });

    let new_store = ctx.data().runtime.new_store();

>>>>>>> 1261f794
    // If we are in a vfork we need to first spawn a subprocess of this type
    // with the forked WasiEnv, then do a longjmp back to the vfork point.
    if let Some(mut vfork) = ctx.data_mut().vfork.take() {
        // We will need the child pid later
        let child_process = ctx.data().process.clone();
        let child_pid = child_process.pid();
        let child_finished = child_process.finished;

        // Restore the WasiEnv to the point when we vforked
        vfork.env.swap_inner(ctx.data_mut());
        std::mem::swap(vfork.env.as_mut(), ctx.data_mut());
        let mut wasi_env = *vfork.env;
        wasi_env.owned_handles.push(vfork.handle);
        _prepare_wasi(&mut wasi_env, Some(args), envs);

        // Recrod the stack offsets before we give up ownership of the wasi_env
        let stack_lower = wasi_env.layout.stack_lower;
        let stack_upper = wasi_env.layout.stack_upper;

        // Spawn a new process with this current execution environment
        let mut err_exit_code: ExitCode = Errno::Success.into();

        {
            let bin_factory = Box::new(ctx.data().bin_factory.clone());
            let tasks = wasi_env.tasks().clone();

            let mut config = Some(wasi_env);

            match bin_factory.try_built_in(name.clone(), Some(&ctx), &mut config) {
                Ok(a) => {}
                Err(err) => {
                    if !err.is_not_found() {
                        error!("builtin failed - {}", err);
                    }

                    let env = config.take().unwrap();

                    let name_inner = name.clone();
                    __asyncify_light(ctx.data(), None, async {
                        let ret = bin_factory.spawn(name_inner, env).await;
                        match ret {
                            Ok(ret) => {
                                trace!(%child_pid, "spawned sub-process");
                            }
                            Err(err) => {
                                err_exit_code = conv_spawn_err_to_exit_code(&err);

                                debug!(%child_pid, "process failed with (err={})", err_exit_code);
                                child_finished.set_finished(Ok(err_exit_code));

                                warn!(
                                    "failed to execve as the process could not be spawned (vfork) - {}",
                                    err
                                );
                                let _ = unsafe {
                                    stderr_write(
                                        &ctx,
                                        format!(
                                            "wasm execute failed [{}] - {}\n",
                                            name.as_str(),
                                            err
                                        )
                                        .as_bytes(),
                                    )
                                }
                                .await;
                            }
                        }

                        Ok(())
                    });
                }
            }
        };

        // Jump back to the vfork point and current on execution
        // note: fork does not return any values hence passing `()`
        let memory_stack = vfork.memory_stack.freeze();
        let rewind_stack = vfork.rewind_stack.freeze();
        let store_data = vfork.store_data;
        unwind::<M, _>(ctx, move |mut ctx, _, _| {
            // Rewind the stack
            match rewind::<M, _>(
                ctx,
                memory_stack,
                rewind_stack,
                store_data,
                ForkResult {
                    pid: child_pid.raw() as Pid,
                    ret: Errno::Success,
                },
            ) {
                Errno::Success => OnCalledAction::InvokeAgain,
                err => {
                    warn!("fork failed - could not rewind the stack - errno={}", err);
                    OnCalledAction::Trap(Box::new(WasiError::Exit(err.into())))
                }
            }
        })?;
        Ok(())
    }
    // Otherwise we need to unwind the stack to get out of the current executing
    // callstack, steal the memory/WasiEnv and switch it over to a new thread
    // on the new module
    else {
        // Prepare the environment
        let mut wasi_env = ctx.data().clone();
        _prepare_wasi(&mut wasi_env, Some(args), envs);

        // Get a reference to the runtime
        let bin_factory = ctx.data().bin_factory.clone();
        let tasks = wasi_env.tasks().clone();

        // Create the process and drop the context
        let bin_factory = Box::new(ctx.data().bin_factory.clone());

        let mut builder = Some(wasi_env);

        let process = match bin_factory.try_built_in(name.clone(), Some(&ctx), &mut builder) {
            Ok(a) => Ok(a),
            Err(err) => {
                if !err.is_not_found() {
                    error!("builtin failed - {}", err);
                }

                let env = builder.take().unwrap();

                // Spawn a new process with this current execution environment
                InlineWaker::block_on(bin_factory.spawn(name, env))
            }
        };

        match process {
            Ok(mut process) => {
                // If we support deep sleeping then we switch to deep sleep mode
                let env = ctx.data();
                let thread = env.thread.clone();

                // The poller will wait for the process to actually finish
                let res = __asyncify_with_deep_sleep::<M, _, _>(ctx, async move {
                    process
                        .wait_finished()
                        .await
                        .unwrap_or_else(|_| Errno::Child.into())
                        .to_native()
                })?;
                match res {
                    AsyncifyAction::Finish(mut ctx, result) => {
                        // When we arrive here the process should already be terminated
                        let exit_code = ExitCode::from_native(result);
                        ctx.data().process.terminate(exit_code);
                        WasiEnv::process_signals_and_exit(&mut ctx)?;
                        Err(WasiError::Exit(Errno::Unknown.into()))
                    }
                    AsyncifyAction::Unwind => Ok(()),
                }
            }
            Err(err) => {
                warn!(
                    "failed to execve as the process could not be spawned (fork)[0] - {}",
                    err
                );
                Err(WasiError::Exit(Errno::Noexec.into()))
            }
        }
    }
}<|MERGE_RESOLUTION|>--- conflicted
+++ resolved
@@ -100,8 +100,6 @@
         }
     };
 
-<<<<<<< HEAD
-=======
     __asyncify_light(ctx.data(), None, async {
         ctx.data().state.fs.close_cloexec_fds().await;
         Ok(())
@@ -109,7 +107,6 @@
 
     let new_store = ctx.data().runtime.new_store();
 
->>>>>>> 1261f794
     // If we are in a vfork we need to first spawn a subprocess of this type
     // with the forked WasiEnv, then do a longjmp back to the vfork point.
     if let Some(mut vfork) = ctx.data_mut().vfork.take() {

--- conflicted
+++ resolved
@@ -100,12 +100,9 @@
         _: Token,
     ) -> RuntimeResult<Vec<Value>>;
 
-<<<<<<< HEAD
-=======
     /// A wasm trampoline contains the necesarry data to dynamically call an exported wasm function.
     /// Given a particular signature index, we are returned a trampoline that is matched with that
     /// signature and an invoke function that can call the trampoline.
->>>>>>> d81166bd
     fn get_wasm_trampoline(&self, module: &ModuleInner, sig_index: SigIndex) -> Option<Wasm>;
 
     fn get_early_trapper(&self) -> Box<dyn UserTrapper>;

--- conflicted
+++ resolved
@@ -12,16 +12,9 @@
 tracing = { version = "0.1" }
 typetag = { version = "0.1", optional = true }
 serde = { version = "1.0", default-features = false, features = ["derive"], optional = true }
-<<<<<<< HEAD
 slab = { version = "0.4" }
 derivative = "2.2.0"
 wasmer-wasi-types = { path = "../wasi-types", version = "=3.0.0-rc.1" }
-
-[features]
-default = ["host-fs"]
-host-fs = ["libc"]
-=======
-slab = { version = "0.4", optional = true }
 webc = { version = "3.0.1", optional = true }
 anyhow = { version = "1.0.66", optional = true }
 
@@ -31,7 +24,6 @@
 mem-fs = ["slab"]
 webc-fs = ["webc", "anyhow"]
 static-fs = ["webc", "anyhow", "mem-fs"]
->>>>>>> 16ebfd4e
 enable-serde = [
     "serde",
     "typetag"

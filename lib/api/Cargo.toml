--- conflicted
+++ resolved
@@ -1,12 +1,7 @@
 [package]
 name = "wasmer"
-<<<<<<< HEAD
-version = "1.0.0-beta1"
+version = "1.0.0-beta2"
 description = "High-performance WebAssembly runtime"
-=======
-version = "1.0.0-beta2"
-description = "High-performant WebAssembly runtime"
->>>>>>> 0b979628
 categories = ["wasm"]
 keywords = ["wasm", "webassembly", "runtime", "vm"]
 authors = ["Wasmer Engineering Team <engineering@wasmer.io>"]

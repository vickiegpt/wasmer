// This file contains code from external sources.
// Attributions: https://github.com/wasmerio/wasmer/blob/master/ATTRIBUTIONS.md

//! Memory management for executable code.
use crate::unwind::UnwindRegistry;
<<<<<<< HEAD
use std::sync::Arc;
=======
>>>>>>> a2e744ab
use wasmer_compiler::{CompiledFunctionUnwindInfo, CustomSection, FunctionBody};
use wasmer_vm::{Mmap, VMFunctionBody};

/// The optimal alignment for functions.
///
/// On x86-64, this is 16 since it's what the optimizations assume.
/// When we add support for other architectures, we should also figure out their
/// optimal alignment values.
const ARCH_FUNCTION_ALIGNMENT: usize = 16;

/// The optimal alignment for data.
///
const DATA_SECTION_ALIGNMENT: usize = 64;

/// Memory manager for executable code.
pub struct CodeMemory {
<<<<<<< HEAD
    unwind_registries: Vec<Arc<UnwindRegistry>>,
=======
    unwind_registry: UnwindRegistry,
>>>>>>> a2e744ab
    mmap: Mmap,
    start_of_nonexecutable_pages: usize,
}

impl CodeMemory {
    /// Create a new `CodeMemory` instance.
    pub fn new() -> Self {
        Self {
<<<<<<< HEAD
            unwind_registries: Vec::new(),
=======
            unwind_registry: UnwindRegistry::new(),
>>>>>>> a2e744ab
            mmap: Mmap::new(),
            start_of_nonexecutable_pages: 0,
        }
    }

<<<<<<< HEAD
    /// Allocate a single contiguous block of memory for the functions and custom sections, and copy the data in place.
    pub fn allocate(
        &mut self,
        registry: &mut UnwindRegistry,
=======
    /// Mutably get the UnwindRegistry.
    pub fn unwind_registry_mut(&mut self) -> &mut UnwindRegistry {
        &mut self.unwind_registry
    }

    /// Allocate a single contiguous block of memory for the functions and custom sections, and copy the data in place.
    pub fn allocate(
        &mut self,
>>>>>>> a2e744ab
        functions: &[&FunctionBody],
        executable_sections: &[&CustomSection],
        data_sections: &[&CustomSection],
    ) -> Result<(Vec<&mut [VMFunctionBody]>, Vec<&mut [u8]>, Vec<&mut [u8]>), String> {
        let mut function_result = vec![];
        let mut data_section_result = vec![];
        let mut executable_section_result = vec![];

        let page_size = region::page::size();

        // 1. Calculate the total size, that is:
        // - function body size, including all trampolines
        // -- windows unwind info
        // -- padding between functions
        // - executable section body
        // -- padding between executable sections
        // - padding until a new page to change page permissions
        // - data section body size
        // -- padding between data sections

        let total_len = round_up(
            functions.iter().fold(0, |acc, func| {
                round_up(
                    acc + Self::function_allocation_size(func),
                    ARCH_FUNCTION_ALIGNMENT,
                )
            }) + executable_sections.iter().fold(0, |acc, exec| {
                round_up(acc + exec.bytes.len(), ARCH_FUNCTION_ALIGNMENT)
            }),
            page_size,
        ) + data_sections.iter().fold(0, |acc, data| {
            round_up(acc + data.bytes.len(), DATA_SECTION_ALIGNMENT)
        });

        // 2. Allocate the pages. Mark them all read-write.

        self.mmap = Mmap::with_at_least(total_len)?;

        // 3. Determine where the pointers to each function, executable section
<<<<<<< HEAD
        // or data section are. Copy the functions. Change permissions of
        // executable to read-execute. Collect the addresses of each and return
        // them.

        let mut bytes = 0;
        let mut buf = self.mmap.as_mut_slice();
        for func in functions {
            let len = round_up(
                Self::function_allocation_size(func),
                ARCH_FUNCTION_ALIGNMENT,
            );
            let (func_buf, next_buf) = buf.split_at_mut(len);
            buf = next_buf;
            bytes += len;

            let vmfunc = Self::copy_function(registry, func, func_buf);
            assert!(vmfunc as *mut _ as *mut u8 as usize % ARCH_FUNCTION_ALIGNMENT == 0);
            function_result.push(vmfunc);
        }
        for section in executable_sections {
            let section = &section.bytes;
            assert!(buf.as_mut_ptr() as *mut _ as *mut u8 as usize % ARCH_FUNCTION_ALIGNMENT == 0);
            let len = round_up(section.len(), ARCH_FUNCTION_ALIGNMENT);
            let (s, next_buf) = buf.split_at_mut(len);
            buf = next_buf;
            bytes += len;
            s[..section.len()].copy_from_slice(section.as_slice());
            executable_section_result.push(s);
        }

        self.start_of_nonexecutable_pages = bytes;

        if !data_sections.is_empty() {
            // Data sections have different page permissions from the executable
            // code that came before it, so they need to be on different pages.
            let padding = round_up(bytes, page_size) - bytes;
            buf = buf.split_at_mut(padding).1;

            for section in data_sections {
                let section = &section.bytes;
                assert!(
                    buf.as_mut_ptr() as *mut _ as *mut u8 as usize % DATA_SECTION_ALIGNMENT == 0
                );
                let len = round_up(section.len(), DATA_SECTION_ALIGNMENT);
                let (s, next_buf) = buf.split_at_mut(len);
                buf = next_buf;
                s[..section.len()].copy_from_slice(section.as_slice());
                data_section_result.push(s);
            }
        }

        Ok((
            function_result,
            executable_section_result,
            data_section_result,
        ))
    }

    /// Publish the unwind registry into code memory.
    pub(crate) fn publish_unwind_registry(&mut self, unwind_registry: Arc<UnwindRegistry>) {
        self.unwind_registries.push(unwind_registry);
    }

    /// Apply the page permissions.
    pub fn publish(&mut self) {
        if self.mmap.is_empty() || self.start_of_nonexecutable_pages == 0 {
            return;
        }
        assert!(self.mmap.len() >= self.start_of_nonexecutable_pages);
        unsafe {
            region::protect(
                self.mmap.as_mut_ptr(),
                self.start_of_nonexecutable_pages,
                region::Protection::READ_EXECUTE,
            )
        }
=======
        // or data section are. Copy the functions. Collect the addresses of each and return them.

        let mut bytes = 0;
        let mut buf = self.mmap.as_mut_slice();
        for func in functions {
            let len = round_up(
                Self::function_allocation_size(func),
                ARCH_FUNCTION_ALIGNMENT,
            );
            let (func_buf, next_buf) = buf.split_at_mut(len);
            buf = next_buf;
            bytes += len;

            let vmfunc = Self::copy_function(&mut self.unwind_registry, func, func_buf);
            assert_eq!(vmfunc.as_ptr() as usize % ARCH_FUNCTION_ALIGNMENT, 0);
            function_result.push(vmfunc);
        }
        for section in executable_sections {
            let section = &section.bytes;
            assert_eq!(buf.as_mut_ptr() as usize % ARCH_FUNCTION_ALIGNMENT, 0);
            let len = round_up(section.len(), ARCH_FUNCTION_ALIGNMENT);
            let (s, next_buf) = buf.split_at_mut(len);
            buf = next_buf;
            bytes += len;
            s[..section.len()].copy_from_slice(section.as_slice());
            executable_section_result.push(s);
        }

        self.start_of_nonexecutable_pages = bytes;

        if !data_sections.is_empty() {
            // Data sections have different page permissions from the executable
            // code that came before it, so they need to be on different pages.
            let padding = round_up(bytes, page_size) - bytes;
            buf = buf.split_at_mut(padding).1;

            for section in data_sections {
                let section = &section.bytes;
                assert_eq!(buf.as_mut_ptr() as usize % DATA_SECTION_ALIGNMENT, 0);
                let len = round_up(section.len(), DATA_SECTION_ALIGNMENT);
                let (s, next_buf) = buf.split_at_mut(len);
                buf = next_buf;
                s[..section.len()].copy_from_slice(section.as_slice());
                data_section_result.push(s);
            }
        }

        Ok((
            function_result,
            executable_section_result,
            data_section_result,
        ))
    }

    /// Apply the page permissions.
    pub fn publish(&mut self) {
        if self.mmap.is_empty() || self.start_of_nonexecutable_pages == 0 {
            return;
        }
        assert!(self.mmap.len() >= self.start_of_nonexecutable_pages);
        unsafe {
            region::protect(
                self.mmap.as_mut_ptr(),
                self.start_of_nonexecutable_pages,
                region::Protection::READ_EXECUTE,
            )
        }
>>>>>>> a2e744ab
        .expect("unable to make memory readonly and executable");
    }

    /// Calculates the allocation size of the given compiled function.
    fn function_allocation_size(func: &FunctionBody) -> usize {
        match &func.unwind_info {
            Some(CompiledFunctionUnwindInfo::WindowsX64(info)) => {
                // Windows unwind information is required to be emitted into code memory
                // This is because it must be a positive relative offset from the start of the memory
                // Account for necessary unwind information alignment padding (32-bit alignment)
                ((func.body.len() + 3) & !3) + info.len()
            }
            _ => func.body.len(),
        }
    }

    /// Copies the data of the compiled function to the given buffer.
    ///
    /// This will also add the function to the current function table.
    fn copy_function<'a>(
        registry: &mut UnwindRegistry,
        func: &FunctionBody,
        buf: &'a mut [u8],
    ) -> &'a mut [VMFunctionBody] {
<<<<<<< HEAD
        assert!((buf.as_ptr() as usize) % ARCH_FUNCTION_ALIGNMENT == 0);
=======
        assert_eq!(buf.as_ptr() as usize % ARCH_FUNCTION_ALIGNMENT, 0);
>>>>>>> a2e744ab

        let func_len = func.body.len();

        let (body, remainder) = buf.split_at_mut(func_len);
        body.copy_from_slice(&func.body);
        let vmfunc = Self::view_as_mut_vmfunc_slice(body);

        if let Some(CompiledFunctionUnwindInfo::WindowsX64(info)) = &func.unwind_info {
            // Windows unwind information is written following the function body
            // Keep unwind information 32-bit aligned (round up to the nearest 4 byte boundary)
            let unwind_start = (func_len + 3) & !3;
            let unwind_size = info.len();
            let padding = unwind_start - func_len;
            assert_eq!((func_len + padding) % 4, 0);
            let slice = remainder.split_at_mut(padding + unwind_size).0;
            slice[padding..].copy_from_slice(&info);
        }

        if let Some(info) = &func.unwind_info {
            registry
<<<<<<< HEAD
                .register(
                    //base_address,
                    vmfunc.as_ptr() as usize,
                    0,
                    func_len as u32,
                    info,
                )
=======
                .register(vmfunc.as_ptr() as usize, 0, func_len as u32, info)
>>>>>>> a2e744ab
                .expect("failed to register unwind information");
        }

        vmfunc
    }

    /// Convert mut a slice from u8 to VMFunctionBody.
    fn view_as_mut_vmfunc_slice(slice: &mut [u8]) -> &mut [VMFunctionBody] {
        let byte_ptr: *mut [u8] = slice;
        let body_ptr = byte_ptr as *mut [VMFunctionBody];
        unsafe { &mut *body_ptr }
    }
}

fn round_up(size: usize, multiple: usize) -> usize {
    debug_assert!(multiple.is_power_of_two());
    (size + (multiple - 1)) & !(multiple - 1)
}

#[cfg(test)]
mod tests {
    use super::CodeMemory;
    fn _assert() {
        fn _assert_send_sync<T: Send + Sync>() {}
        _assert_send_sync::<CodeMemory>();
    }
}<|MERGE_RESOLUTION|>--- conflicted
+++ resolved
@@ -3,10 +3,6 @@
 
 //! Memory management for executable code.
 use crate::unwind::UnwindRegistry;
-<<<<<<< HEAD
-use std::sync::Arc;
-=======
->>>>>>> a2e744ab
 use wasmer_compiler::{CompiledFunctionUnwindInfo, CustomSection, FunctionBody};
 use wasmer_vm::{Mmap, VMFunctionBody};
 
@@ -23,11 +19,7 @@
 
 /// Memory manager for executable code.
 pub struct CodeMemory {
-<<<<<<< HEAD
-    unwind_registries: Vec<Arc<UnwindRegistry>>,
-=======
     unwind_registry: UnwindRegistry,
->>>>>>> a2e744ab
     mmap: Mmap,
     start_of_nonexecutable_pages: usize,
 }
@@ -36,31 +28,20 @@
     /// Create a new `CodeMemory` instance.
     pub fn new() -> Self {
         Self {
-<<<<<<< HEAD
-            unwind_registries: Vec::new(),
-=======
             unwind_registry: UnwindRegistry::new(),
->>>>>>> a2e744ab
             mmap: Mmap::new(),
             start_of_nonexecutable_pages: 0,
         }
     }
 
-<<<<<<< HEAD
+    /// Mutably get the UnwindRegistry.
+    pub fn unwind_registry_mut(&mut self) -> &mut UnwindRegistry {
+        &mut self.unwind_registry
+    }
+
     /// Allocate a single contiguous block of memory for the functions and custom sections, and copy the data in place.
     pub fn allocate(
         &mut self,
-        registry: &mut UnwindRegistry,
-=======
-    /// Mutably get the UnwindRegistry.
-    pub fn unwind_registry_mut(&mut self) -> &mut UnwindRegistry {
-        &mut self.unwind_registry
-    }
-
-    /// Allocate a single contiguous block of memory for the functions and custom sections, and copy the data in place.
-    pub fn allocate(
-        &mut self,
->>>>>>> a2e744ab
         functions: &[&FunctionBody],
         executable_sections: &[&CustomSection],
         data_sections: &[&CustomSection],
@@ -100,10 +81,7 @@
         self.mmap = Mmap::with_at_least(total_len)?;
 
         // 3. Determine where the pointers to each function, executable section
-<<<<<<< HEAD
-        // or data section are. Copy the functions. Change permissions of
-        // executable to read-execute. Collect the addresses of each and return
-        // them.
+        // or data section are. Copy the functions. Collect the addresses of each and return them.
 
         let mut bytes = 0;
         let mut buf = self.mmap.as_mut_slice();
@@ -116,81 +94,6 @@
             buf = next_buf;
             bytes += len;
 
-            let vmfunc = Self::copy_function(registry, func, func_buf);
-            assert!(vmfunc as *mut _ as *mut u8 as usize % ARCH_FUNCTION_ALIGNMENT == 0);
-            function_result.push(vmfunc);
-        }
-        for section in executable_sections {
-            let section = &section.bytes;
-            assert!(buf.as_mut_ptr() as *mut _ as *mut u8 as usize % ARCH_FUNCTION_ALIGNMENT == 0);
-            let len = round_up(section.len(), ARCH_FUNCTION_ALIGNMENT);
-            let (s, next_buf) = buf.split_at_mut(len);
-            buf = next_buf;
-            bytes += len;
-            s[..section.len()].copy_from_slice(section.as_slice());
-            executable_section_result.push(s);
-        }
-
-        self.start_of_nonexecutable_pages = bytes;
-
-        if !data_sections.is_empty() {
-            // Data sections have different page permissions from the executable
-            // code that came before it, so they need to be on different pages.
-            let padding = round_up(bytes, page_size) - bytes;
-            buf = buf.split_at_mut(padding).1;
-
-            for section in data_sections {
-                let section = &section.bytes;
-                assert!(
-                    buf.as_mut_ptr() as *mut _ as *mut u8 as usize % DATA_SECTION_ALIGNMENT == 0
-                );
-                let len = round_up(section.len(), DATA_SECTION_ALIGNMENT);
-                let (s, next_buf) = buf.split_at_mut(len);
-                buf = next_buf;
-                s[..section.len()].copy_from_slice(section.as_slice());
-                data_section_result.push(s);
-            }
-        }
-
-        Ok((
-            function_result,
-            executable_section_result,
-            data_section_result,
-        ))
-    }
-
-    /// Publish the unwind registry into code memory.
-    pub(crate) fn publish_unwind_registry(&mut self, unwind_registry: Arc<UnwindRegistry>) {
-        self.unwind_registries.push(unwind_registry);
-    }
-
-    /// Apply the page permissions.
-    pub fn publish(&mut self) {
-        if self.mmap.is_empty() || self.start_of_nonexecutable_pages == 0 {
-            return;
-        }
-        assert!(self.mmap.len() >= self.start_of_nonexecutable_pages);
-        unsafe {
-            region::protect(
-                self.mmap.as_mut_ptr(),
-                self.start_of_nonexecutable_pages,
-                region::Protection::READ_EXECUTE,
-            )
-        }
-=======
-        // or data section are. Copy the functions. Collect the addresses of each and return them.
-
-        let mut bytes = 0;
-        let mut buf = self.mmap.as_mut_slice();
-        for func in functions {
-            let len = round_up(
-                Self::function_allocation_size(func),
-                ARCH_FUNCTION_ALIGNMENT,
-            );
-            let (func_buf, next_buf) = buf.split_at_mut(len);
-            buf = next_buf;
-            bytes += len;
-
             let vmfunc = Self::copy_function(&mut self.unwind_registry, func, func_buf);
             assert_eq!(vmfunc.as_ptr() as usize % ARCH_FUNCTION_ALIGNMENT, 0);
             function_result.push(vmfunc);
@@ -245,7 +148,6 @@
                 region::Protection::READ_EXECUTE,
             )
         }
->>>>>>> a2e744ab
         .expect("unable to make memory readonly and executable");
     }
 
@@ -270,11 +172,7 @@
         func: &FunctionBody,
         buf: &'a mut [u8],
     ) -> &'a mut [VMFunctionBody] {
-<<<<<<< HEAD
-        assert!((buf.as_ptr() as usize) % ARCH_FUNCTION_ALIGNMENT == 0);
-=======
         assert_eq!(buf.as_ptr() as usize % ARCH_FUNCTION_ALIGNMENT, 0);
->>>>>>> a2e744ab
 
         let func_len = func.body.len();
 
@@ -295,17 +193,7 @@
 
         if let Some(info) = &func.unwind_info {
             registry
-<<<<<<< HEAD
-                .register(
-                    //base_address,
-                    vmfunc.as_ptr() as usize,
-                    0,
-                    func_len as u32,
-                    info,
-                )
-=======
                 .register(vmfunc.as_ptr() as usize, 0, func_len as u32, info)
->>>>>>> a2e744ab
                 .expect("failed to register unwind information");
         }
 

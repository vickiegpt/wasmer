//! The parse module contains common data structures and functions using to parse wasm files into
//! runtime data structures.

use crate::codegen::*;
use crate::{
    backend::{CompilerConfig, RunnableModule},
    error::CompileError,
    module::{
        DataInitializer, ExportIndex, ImportName, ModuleInfo, StringTable, StringTableBuilder,
        TableInitializer,
    },
    structures::{Map, TypedIndex},
    types::{
        ElementType, FuncIndex, FuncSig, GlobalDescriptor, GlobalIndex, GlobalInit,
        ImportedGlobalIndex, Initializer, MemoryDescriptor, MemoryIndex, SigIndex, TableDescriptor,
        TableIndex, Type, Value,
    },
    units::Pages,
};
use std::collections::HashMap;
use std::fmt::Debug;
use std::sync::{Arc, RwLock};
use wasmparser::{
    BinaryReaderError, ElemSectionEntryTable, ElementItem, ExternalKind, FuncType,
    ImportSectionEntryType, Operator, Type as WpType, WasmDecoder,
};

/// Kind of load error.
#[derive(Debug)]
pub enum LoadError {
    /// Parse error.
    Parse(String),
    /// Code generation error.
    Codegen(String),
}

impl From<LoadError> for CompileError {
    fn from(other: LoadError) -> CompileError {
        CompileError::InternalError {
            msg: format!("{:?}", other),
        }
    }
}

impl From<BinaryReaderError> for LoadError {
    fn from(other: BinaryReaderError) -> LoadError {
        LoadError::Parse(format!("{:?}", other))
    }
}

impl From<&BinaryReaderError> for LoadError {
    fn from(other: &BinaryReaderError) -> LoadError {
        LoadError::Parse(format!("{:?}", other))
    }
}

/// Read wasm binary into module data using the given backend, module code generator, middlewares,
/// and compiler configuration.
pub fn read_module<
    MCG: ModuleCodeGenerator<FCG, RM, E>,
    FCG: FunctionCodeGenerator<E>,
    RM: RunnableModule,
    E: Debug,
>(
    wasm: &[u8],
    mcg: &mut MCG,
    middlewares: &mut MiddlewareChain,
    compiler_config: &CompilerConfig,
) -> Result<Arc<RwLock<ModuleInfo>>, LoadError> {
    mcg.feed_compiler_config(compiler_config)
        .map_err(|x| LoadError::Codegen(format!("{:?}", x)))?;
    let info = Arc::new(RwLock::new(ModuleInfo {
        memories: Map::new(),
        globals: Map::new(),
        tables: Map::new(),

        imported_functions: Map::new(),
        imported_memories: Map::new(),
        imported_tables: Map::new(),
        imported_globals: Map::new(),

        exports: Default::default(),

        data_initializers: Vec::new(),
        elem_initializers: Vec::new(),

        start_func: None,

        func_assoc: Map::new(),
        signatures: Map::new(),
        backend: MCG::backend_id().to_string(),

        namespace_table: StringTable::new(),
        name_table: StringTable::new(),

        em_symbol_map: compiler_config.symbol_map.clone(),

        custom_sections: HashMap::new(),

        generate_debug_info: compiler_config.should_generate_debug_info(),
        #[cfg(feature = "generate-debug-information")]
        debug_info_manager: Default::default(),
    }));

    let mut parser = wasmparser::ValidatingParser::new(
        wasm,
        Some(validating_parser_config(&compiler_config.features)),
    );

    let mut namespace_builder = Some(StringTableBuilder::new());
    let mut name_builder = Some(StringTableBuilder::new());
    let mut func_count: usize = 0;
    let mut mcg_info_fed = false;

    loop {
        use wasmparser::ParserState;
        let state = parser.read();
        match *state {
            ParserState::Error(ref err) => return Err(err.clone().into()),
            ParserState::TypeSectionEntry(ref ty) => {
                info.write()
                    .unwrap()
                    .signatures
                    .push(func_type_to_func_sig(ty)?);
            }
            ParserState::ImportSectionEntry { module, field, ty } => {
                let namespace_index = namespace_builder.as_mut().unwrap().register(module);
                let name_index = name_builder.as_mut().unwrap().register(field);
                let import_name = ImportName {
                    namespace_index,
                    name_index,
                };

                match ty {
                    ImportSectionEntryType::Function(sigindex) => {
                        let sigindex = SigIndex::new(sigindex as usize);
                        info.write().unwrap().imported_functions.push(import_name);
                        info.write().unwrap().func_assoc.push(sigindex);
                        mcg.feed_import_function()
                            .map_err(|x| LoadError::Codegen(format!("{:?}", x)))?;
                    }
                    ImportSectionEntryType::Table(table_ty) => {
                        assert_eq!(table_ty.element_type, WpType::AnyFunc);
                        let table_desc = TableDescriptor {
                            element: ElementType::Anyfunc,
                            minimum: table_ty.limits.initial,
                            maximum: table_ty.limits.maximum,
                        };

                        info.write()
                            .unwrap()
                            .imported_tables
                            .push((import_name, table_desc));
                    }
                    ImportSectionEntryType::Memory(memory_ty) => {
                        let mem_desc = MemoryDescriptor::new(
                            Pages(memory_ty.limits.initial),
                            memory_ty.limits.maximum.map(Pages),
                            memory_ty.shared,
                        )
                        .map_err(|x| LoadError::Codegen(format!("{:?}", x)))?;

                        info.write()
                            .unwrap()
                            .imported_memories
                            .push((import_name, mem_desc));
                    }
                    ImportSectionEntryType::Global(global_ty) => {
                        let global_desc = GlobalDescriptor {
                            mutable: global_ty.mutable,
                            ty: wp_type_to_type(global_ty.content_type)?,
                        };
                        info.write()
                            .unwrap()
                            .imported_globals
                            .push((import_name, global_desc));
                    }
                }
            }
            ParserState::FunctionSectionEntry(sigindex) => {
                let sigindex = SigIndex::new(sigindex as usize);
                info.write().unwrap().func_assoc.push(sigindex);
            }
            ParserState::TableSectionEntry(table_ty) => {
                let table_desc = TableDescriptor {
                    element: ElementType::Anyfunc,
                    minimum: table_ty.limits.initial,
                    maximum: table_ty.limits.maximum,
                };

                info.write().unwrap().tables.push(table_desc);
            }
            ParserState::MemorySectionEntry(memory_ty) => {
                let mem_desc = MemoryDescriptor::new(
                    Pages(memory_ty.limits.initial),
                    memory_ty.limits.maximum.map(Pages),
                    memory_ty.shared,
                )
                .map_err(|x| LoadError::Codegen(format!("{:?}", x)))?;

                info.write().unwrap().memories.push(mem_desc);
            }
            ParserState::ExportSectionEntry { field, kind, index } => {
                let export_index = match kind {
                    ExternalKind::Function => ExportIndex::Func(FuncIndex::new(index as usize)),
                    ExternalKind::Table => ExportIndex::Table(TableIndex::new(index as usize)),
                    ExternalKind::Memory => ExportIndex::Memory(MemoryIndex::new(index as usize)),
                    ExternalKind::Global => ExportIndex::Global(GlobalIndex::new(index as usize)),
                };

                info.write()
                    .unwrap()
                    .exports
                    .insert(field.to_string(), export_index);
            }
            ParserState::StartSectionEntry(start_index) => {
                info.write().unwrap().start_func = Some(FuncIndex::new(start_index as usize));
            }
            ParserState::BeginFunctionBody { range } => {
                let id = func_count;
                if !mcg_info_fed {
                    mcg_info_fed = true;
                    {
                        let mut info_write = info.write().unwrap();
                        info_write.namespace_table = namespace_builder.take().unwrap().finish();
                        info_write.name_table = name_builder.take().unwrap().finish();
                    }
                    let info_read = info.read().unwrap();
                    mcg.feed_signatures(info_read.signatures.clone())
                        .map_err(|x| LoadError::Codegen(format!("{:?}", x)))?;
                    mcg.feed_function_signatures(info_read.func_assoc.clone())
                        .map_err(|x| LoadError::Codegen(format!("{:?}", x)))?;
                    mcg.check_precondition(&info_read)
                        .map_err(|x| LoadError::Codegen(format!("{:?}", x)))?;
                }

                let fcg = mcg
                    .next_function(
                        Arc::clone(&info),
                        WasmSpan::new(range.start as u32, range.end as u32),
                    )
                    .map_err(|x| LoadError::Codegen(format!("{:?}", x)))?;

                {
                    let info_read = info.read().unwrap();
                    let sig = info_read
                        .signatures
                        .get(
                            *info
                                .read()
                                .unwrap()
                                .func_assoc
                                .get(FuncIndex::new(
                                    id as usize + info_read.imported_functions.len(),
                                ))
                                .unwrap(),
                        )
                        .unwrap();
                    for ret in sig.returns() {
                        fcg.feed_return(type_to_wp_type(*ret))
                            .map_err(|x| LoadError::Codegen(format!("{:?}", x)))?;
                    }
                    for param in sig.params() {
                        fcg.feed_param(type_to_wp_type(*param))
                            .map_err(|x| LoadError::Codegen(format!("{:?}", x)))?;
                    }
                }

                let mut operator_parser = parser.create_binary_reader();

                // read locals in function body
                {
                    let local_count = operator_parser.read_local_count().unwrap();
                    let mut total = 0;
                    for _ in 0..local_count {
                        let cur_pos =
                            range.start as u32 + operator_parser.current_position() as u32;
                        let (count, ty) = operator_parser
                            .read_local_decl(&mut total)
                            .expect("Expected local");
                        fcg.feed_local(ty, count as usize, cur_pos)
                            .map_err(|x| LoadError::Codegen(format!("{:?}", x)))?;
                    }
                }

                {
                    let info_read = info.read().unwrap();
                    let mut cur_pos =
                        range.start as u32 + operator_parser.current_position() as u32;
                    fcg.begin_body(&info_read)
                        .map_err(|x| LoadError::Codegen(format!("{:?}", x)))?;
                    middlewares
                        .run(
                            Some(fcg),
                            Event::Internal(InternalEvent::FunctionBegin(id as u32)),
                            &info_read,
                            cur_pos,
                        )
                        .map_err(LoadError::Codegen)?;

<<<<<<< HEAD
                    while let Ok(op) = operator_parser.read_operator() {
                        middlewares
                            .run(Some(fcg), Event::WasmOwned(op), &info_read, cur_pos)
                            .map_err(LoadError::Codegen)?;
                        cur_pos = range.start as u32 + operator_parser.current_position() as u32;
=======
                loop {
                    let state = parser.read();
                    match state {
                        ParserState::Error(err) => return Err(err.into()),
                        ParserState::FunctionBodyLocals { ref locals } => {
                            for &(count, ty) in locals.iter() {
                                fcg.feed_local(ty, count as usize)
                                    .map_err(|x| LoadError::Codegen(format!("{:?}", x)))?;
                            }
                        }
                        ParserState::CodeOperator(op) => {
                            if !body_begun {
                                body_begun = true;
                                fcg.begin_body(&info.read().unwrap())
                                    .map_err(|x| LoadError::Codegen(format!("{:?}", x)))?;
                                middlewares
                                    .run(
                                        Some(fcg),
                                        Event::Internal(InternalEvent::FunctionBegin(id as u32)),
                                        &info.read().unwrap(),
                                    )
                                    .map_err(LoadError::Codegen)?;
                            }
                            middlewares
                                .run(Some(fcg), Event::Wasm(op), &info.read().unwrap())
                                .map_err(LoadError::Codegen)?;
                        }
                        ParserState::EndFunctionBody => break,
                        _ => unreachable!(),
>>>>>>> 73370b9d
                    }

                    cur_pos = range.start as u32 + operator_parser.current_position() as u32;
                    middlewares
                        .run(
                            Some(fcg),
                            Event::Internal(InternalEvent::FunctionEnd),
                            &info_read,
                            cur_pos,
                        )
                        .map_err(LoadError::Codegen)?;
                }

                fcg.finalize()
                    .map_err(|x| LoadError::Codegen(format!("{:?}", x)))?;
                func_count = func_count.wrapping_add(1);
            }
            ParserState::BeginElementSectionEntry {
                table: ElemSectionEntryTable::Active(table_index_raw),
                ty: WpType::AnyFunc,
            } => {
                let table_index = TableIndex::new(table_index_raw as usize);
                let mut elements: Option<Vec<FuncIndex>> = None;
                let mut base: Option<Initializer> = None;

                loop {
                    let state = parser.read();
                    match *state {
                        ParserState::Error(ref err) => return Err(err.into()),
                        ParserState::InitExpressionOperator(ref op) => {
                            base = Some(eval_init_expr(op)?)
                        }
                        ParserState::ElementSectionEntryBody(ref _elements) => {
                            elements = Some(
                                _elements
                                    .iter()
                                    .map(|elem_idx| match elem_idx {
                                        ElementItem::Null => Err(LoadError::Parse(format!("Error at table {}: null entries in tables are not yet supported", table_index_raw))),
                                        ElementItem::Func(idx) => Ok(FuncIndex::new(*idx as usize)),
                                    })
                                    .collect::<Result<Vec<FuncIndex>, LoadError>>()?,
                            );
                        }
                        ParserState::BeginInitExpressionBody
                        | ParserState::EndInitExpressionBody => {}
                        ParserState::EndElementSectionEntry => break,
                        _ => unreachable!(),
                    }
                }

                let table_init = TableInitializer {
                    table_index,
                    base: base.unwrap(),
                    elements: elements.unwrap(),
                };

                info.write().unwrap().elem_initializers.push(table_init);
            }
            ParserState::BeginElementSectionEntry {
                table: ElemSectionEntryTable::Active(table_index),
                ty,
            } => {
                return Err(LoadError::Parse(format!(
                    "Error at table {}: type \"{:?}\" is not supported in tables yet",
                    table_index, ty
                )));
            }
            ParserState::BeginActiveDataSectionEntry(memory_index) => {
                let memory_index = MemoryIndex::new(memory_index as usize);
                let mut base: Option<Initializer> = None;
                let mut data: Vec<u8> = vec![];

                loop {
                    let state = parser.read();
                    match *state {
                        ParserState::Error(ref err) => return Err(err.into()),
                        ParserState::InitExpressionOperator(ref op) => {
                            base = Some(eval_init_expr(op)?)
                        }
                        ParserState::DataSectionEntryBodyChunk(chunk) => {
                            data.extend_from_slice(chunk);
                        }
                        ParserState::BeginInitExpressionBody
                        | ParserState::EndInitExpressionBody => {}
                        ParserState::BeginDataSectionEntryBody(_)
                        | ParserState::EndDataSectionEntryBody => {}
                        ParserState::EndDataSectionEntry => break,
                        _ => unreachable!(),
                    }
                }

                let data_init = DataInitializer {
                    memory_index,
                    base: base.unwrap(),
                    data,
                };
                info.write().unwrap().data_initializers.push(data_init);
            }
            ParserState::BeginGlobalSectionEntry(ty) => {
                let init = loop {
                    let state = parser.read();
                    match *state {
                        ParserState::Error(ref err) => return Err(err.into()),
                        ParserState::InitExpressionOperator(ref op) => {
                            break eval_init_expr(op)?;
                        }
                        ParserState::BeginInitExpressionBody => {}
                        _ => unreachable!(),
                    }
                };
                let desc = GlobalDescriptor {
                    mutable: ty.mutable,
                    ty: wp_type_to_type(ty.content_type)?,
                };

                let global_init = GlobalInit { desc, init };

                info.write().unwrap().globals.push(global_init);
            }
            ParserState::EndWasm => {
                // TODO Consolidate with BeginFunction body if possible
                if !mcg_info_fed {
                    info.write().unwrap().namespace_table =
                        namespace_builder.take().unwrap().finish();
                    info.write().unwrap().name_table = name_builder.take().unwrap().finish();
                    mcg.feed_signatures(info.read().unwrap().signatures.clone())
                        .map_err(|x| LoadError::Codegen(format!("{:?}", x)))?;
                    mcg.feed_function_signatures(info.read().unwrap().func_assoc.clone())
                        .map_err(|x| LoadError::Codegen(format!("{:?}", x)))?;
                    mcg.check_precondition(&info.read().unwrap())
                        .map_err(|x| LoadError::Codegen(format!("{:?}", x)))?;
                }
                break;
            }
            _ => {}
        }
    }
    Ok(info)
}

/// Convert given `WpType` to `Type`.
pub fn wp_type_to_type(ty: WpType) -> Result<Type, LoadError> {
    match ty {
        WpType::I32 => Ok(Type::I32),
        WpType::I64 => Ok(Type::I64),
        WpType::F32 => Ok(Type::F32),
        WpType::F64 => Ok(Type::F64),
        WpType::V128 => Ok(Type::V128),
        _ => {
            return Err(LoadError::Parse(
                "broken invariant, invalid type".to_string(),
            ));
        }
    }
}

/// Convert given `Type` to `WpType`.
pub fn type_to_wp_type(ty: Type) -> WpType {
    match ty {
        Type::I32 => WpType::I32,
        Type::I64 => WpType::I64,
        Type::F32 => WpType::F32,
        Type::F64 => WpType::F64,
        Type::V128 => WpType::V128,
    }
}

fn func_type_to_func_sig(func_ty: &FuncType) -> Result<FuncSig, LoadError> {
    assert_eq!(func_ty.form, WpType::Func);

    Ok(FuncSig::new(
        func_ty
            .params
            .iter()
            .cloned()
            .map(wp_type_to_type)
            .collect::<Result<Vec<_>, _>>()?,
        func_ty
            .returns
            .iter()
            .cloned()
            .map(wp_type_to_type)
            .collect::<Result<Vec<_>, _>>()?,
    ))
}

fn eval_init_expr(op: &Operator) -> Result<Initializer, LoadError> {
    Ok(match *op {
        Operator::GlobalGet { global_index } => {
            Initializer::GetGlobal(ImportedGlobalIndex::new(global_index as usize))
        }
        Operator::I32Const { value } => Initializer::Const(Value::I32(value)),
        Operator::I64Const { value } => Initializer::Const(Value::I64(value)),
        Operator::F32Const { value } => {
            Initializer::Const(Value::F32(f32::from_bits(value.bits())))
        }
        Operator::F64Const { value } => {
            Initializer::Const(Value::F64(f64::from_bits(value.bits())))
        }
        Operator::V128Const { value } => {
            Initializer::Const(Value::V128(u128::from_le_bytes(*value.bytes())))
        }
        _ => {
            return Err(LoadError::Parse(
                "init expr evaluation failed: unsupported opcode".to_string(),
            ));
        }
    })
}<|MERGE_RESOLUTION|>--- conflicted
+++ resolved
@@ -298,43 +298,11 @@
                         )
                         .map_err(LoadError::Codegen)?;
 
-<<<<<<< HEAD
                     while let Ok(op) = operator_parser.read_operator() {
                         middlewares
                             .run(Some(fcg), Event::WasmOwned(op), &info_read, cur_pos)
                             .map_err(LoadError::Codegen)?;
                         cur_pos = range.start as u32 + operator_parser.current_position() as u32;
-=======
-                loop {
-                    let state = parser.read();
-                    match state {
-                        ParserState::Error(err) => return Err(err.into()),
-                        ParserState::FunctionBodyLocals { ref locals } => {
-                            for &(count, ty) in locals.iter() {
-                                fcg.feed_local(ty, count as usize)
-                                    .map_err(|x| LoadError::Codegen(format!("{:?}", x)))?;
-                            }
-                        }
-                        ParserState::CodeOperator(op) => {
-                            if !body_begun {
-                                body_begun = true;
-                                fcg.begin_body(&info.read().unwrap())
-                                    .map_err(|x| LoadError::Codegen(format!("{:?}", x)))?;
-                                middlewares
-                                    .run(
-                                        Some(fcg),
-                                        Event::Internal(InternalEvent::FunctionBegin(id as u32)),
-                                        &info.read().unwrap(),
-                                    )
-                                    .map_err(LoadError::Codegen)?;
-                            }
-                            middlewares
-                                .run(Some(fcg), Event::Wasm(op), &info.read().unwrap())
-                                .map_err(LoadError::Codegen)?;
-                        }
-                        ParserState::EndFunctionBody => break,
-                        _ => unreachable!(),
->>>>>>> 73370b9d
                     }
 
                     cur_pos = range.start as u32 + operator_parser.current_position() as u32;

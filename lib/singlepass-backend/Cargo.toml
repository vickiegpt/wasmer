--- conflicted
+++ resolved
@@ -8,13 +8,8 @@
 edition = "2018"
 
 [dependencies]
-<<<<<<< HEAD
 wasmer-runtime-core = { path = "../runtime-core", version = "0.4.0" }
-wasmparser = "0.28.0"
-=======
-wasmer-runtime-core = { path = "../runtime-core", version = "0.3.0" }
 wasmparser = "0.29.2"
->>>>>>> da6f5ffd
 dynasm = "0.3.1"
 dynasmrt = "0.3.1"
 lazy_static = "1.2.0"
